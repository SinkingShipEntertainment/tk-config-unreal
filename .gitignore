--- conflicted
+++ resolved
@@ -41,15 +41,10 @@
 #Mr Developer
 .mr.developer.cfg
 
-<<<<<<< HEAD
-# ignore PyCharm's .idea folder
-.idea/
-
 # ignore python caches
 __pycache__
-=======
+
 # ignore any IDE configuration folders (PyCharm, VSCode, etc.)
 .idea/
 .vs/
-.vscode/
->>>>>>> 8bb69767
+.vscode/