--- conflicted
+++ resolved
@@ -35,10 +35,7 @@
   menu_favourites:
   - {app_instance: tk-multi-workfiles2, name: File Open...}
   location: "@engines.tk-alias.location"
-<<<<<<< HEAD
-=======
 
->>>>>>> 2ea9d8f2
 # asset_step
 settings.tk-alias.asset_step:
   apps:
@@ -59,10 +56,7 @@
   - {app_instance: tk-multi-workfiles2, name: File Save...}
   - {app_instance: tk-multi-publish2, name: Publish...}
   location: "@engines.tk-alias.location"
-<<<<<<< HEAD
-=======
 
->>>>>>> 2ea9d8f2
 # project
 settings.tk-alias.project:
   apps:
@@ -74,14 +68,11 @@
     tk-multi-workfiles2: "@settings.tk-multi-workfiles2.alias"
   menu_favourites:
   - {app_instance: tk-multi-workfiles2, name: File Open...}
-<<<<<<< HEAD
   location: "@engines.tk-alias.location"
+
 frameworks:
   tk-framework-widget_v1.x.x:
     location:
       version: v1.0.0
       type: app_store
-      name: tk-framework-widget
-=======
-  location: "@engines.tk-alias.location"
->>>>>>> 2ea9d8f2
+      name: tk-framework-widget