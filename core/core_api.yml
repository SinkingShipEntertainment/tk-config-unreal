--- conflicted
+++ resolved
@@ -2,9 +2,5 @@
 # created during the latest core update.
 location:
   name: tk-core
-<<<<<<< HEAD
-  version: v0.19.17
-=======
   type: app_store
-  version: v0.19.19
->>>>>>> 10dd61f1
+  version: v0.19.19