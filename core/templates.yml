--- conflicted
+++ resolved
@@ -291,11 +291,7 @@
         root_name: 'primary'
     aftereffects_shot_render_pub_mono:
         #definition: '@shot_root/publish/elements/{name}/v{version}/{width}x{height}/{Shot}_{name}_{afx.comp}_v{version}.{SEQ}.tif'
-<<<<<<< HEAD
-        definition: '@sequence_root/renders/{Shot}//2d/v{version}/{Shot}.{name}.{afx.comp}.v{version}.tif'
-=======
         definition: '@sequence_root/renders/{Shot}/2d/v{version}/{Shot}.{name}.{afx.comp}.v{version}.tif'
->>>>>>> c523eee5
         root_name: 'secondary'
     # The following template uses {afx.mov.ext} this is a special key, that will be only there
     # in the beta to support different extensions on mac and windows, while using the same
