--- conflicted
+++ resolved
@@ -632,9 +632,9 @@
         root_name: 'secondary'
 
     # COMP - default (no-colorspace info in filename)
-    #      - notes: 
+    #      - notes:
     #        - 'Comp' task is hard-coded to make this template path unique.
-    #        - Since all write nodes are visible for every task in nuke, the sg context is useless 
+    #        - Since all write nodes are visible for every task in nuke, the sg context is useless
     #          to get the correct task name. (eg. Artist can pick 'Light' write node for a 'Comp' task)
     #        - To avoid renders going to wrong path locations... must hard-code task_name in for now.
     nuke_shot_comp_render_exr:
@@ -644,7 +644,7 @@
         definition: '@sequence_root/to_online/{Shot}/publish/{Shot}.Comp.v{version}.{SEQ}.exr'
         root_name: 'secondary'
 
-    # COMP - ACEScg  
+    # COMP - ACEScg
     nuke_shot_comp_render_acescg_exr:
         definition: '@sequence_root/renders/{Shot}/2d/v{version}/{Shot}.Comp.acescg.v{version}.{SEQ}.exr'
         root_name: 'secondary'
@@ -659,23 +659,22 @@
         definition: '@sequence_root/renders/{Shot}/roto/v{version}/{Shot}.Roto.acescg.v{version}.{SEQ}.exr'
         root_name: 'secondary'
 
-<<<<<<< HEAD
-    external_plates:
-        definition: '@sequence_root/plates/{Shot}/external/'
-        root_name: 'secondary'
-
-    acescg_plates:
-        definition: '@sequence_root/plates/{Shot}/acescg/acescg.{SEQ}.exr'
-        root_name: 'secondary'
-
-    resolve_graded_plates:
-        definition: '@sequence_root/plates/{Shot}/graded_plates/'
-=======
     # DEGRAIN - srgb
     nuke_shot_degrain_render_srgb_exr:
         definition: '@sequence_root/plates/{Shot}/degrain/v{version}/{Shot}.[{name}.]degrain.{nuke.output}.srgb.v{version}.{SEQ}.exr'
->>>>>>> 0b3950f4
-        root_name: 'secondary'
+        root_name: 'secondary'
+
+    external_plates:
+        definition: '@sequence_root/plates/{Shot}/external/'
+        root_name: 'secondary'
+
+    acescg_plates:
+        definition: '@sequence_root/plates/{Shot}/acescg/acescg.{SEQ}.exr'
+        root_name: 'secondary'
+
+    resolve_graded_plates:
+        definition: '@sequence_root/plates/{Shot}/graded_plates/'
+
     nuke_shot_degrain_render_srgb_pub_exr:
         definition: '@sequence_root/to_online/{Shot}/publish/{Shot}.[{name}.]degrain.{nuke.output}.v{version}.srgb.{SEQ}.exr'
         root_name: 'secondary'
@@ -687,7 +686,7 @@
         definition: '@shot_root/review/{Shot}.{task_name}.[{nuke.output}.]v{version}.mov'
 
     # MULTI-CHANNEL MATTES
-    # - various output directories for multi-channel mattes 
+    # - various output directories for multi-channel mattes
     # - allows for many different use cases
     nuke_output_matte_root:
         definition: '@sequence_root/renders/{Shot}/matte'
