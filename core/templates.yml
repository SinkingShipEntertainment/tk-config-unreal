--- conflicted
+++ resolved
@@ -483,10 +483,7 @@
 
     # define the location of a work area
     shot_work_area_houdini:
-<<<<<<< HEAD
-=======
         # definition: '@shot_root/work/houdini'
->>>>>>> 07e14b41
         definition: '@shot_root/work/{current_user_name}/houdini'
         root_name: 'primary'
     # define the location of a publish area
@@ -495,29 +492,17 @@
         root_name: 'primary'
     # The location of WIP files
     houdini_shot_work:
-<<<<<<< HEAD
-        #definition: '@shot_root/work/houdini/{name}.{Step}.v{version}.hip'
-=======
         # definition: '@shot_root/work/houdini/{name}.{Step}.v{version}.hip'
->>>>>>> 07e14b41
         definition: '@shot_work_area_houdini/{Shot}.[{name}.]{Step}.v{version}.hip'
         root_name: 'primary'
     # The location of backups of WIP files
     houdini_shot_snapshot:
-<<<<<<< HEAD
-        #definition: '@shot_root/work/houdini/snapshots/{name}.{Step}.v{version}.{timestamp}.hip'
-=======
         # definition: '@shot_root/work/houdini/snapshots/{name}.{Step}.v{version}.{timestamp}.hip'
->>>>>>> 07e14b41
         definition: '@shot_work_area_houdini/snapshots/{Shot}.[{name}.]{Step}.v{version}.{timestamp}.hip'
         root_name: 'primary'
     # The location of published houdini files
     houdini_shot_publish:
-<<<<<<< HEAD
-        #definition: '@shot_root/publish/houdini/{name}.{Step}.v{version}.hip'
-=======
         # definition: '@shot_root/publish/houdini/{name}.{Step}.v{version}.hip'
->>>>>>> 07e14b41
         definition: '@shot_publish_area_houdini/{Shot}.[{name}.]{Step}.v{version}.hip'
         root_name: 'primary'
 
@@ -525,22 +510,14 @@
     # Alembic caches
     houdini_shot_work_alembic_cache:
         #definition: '@shot_root/work/houdini/cache/alembic/{name}/{houdini.node}/v{version}/{Shot}_{name}_v{version}_{node}.abc'
-<<<<<<< HEAD
-        definition: '@sequence_root/caches/{name}/{Step}/houdini/alembic/{houdini.node}/{Shot}.{houdini.node}.v{version}.abc'
-=======
         # definition: '@sequence_root/caches/{name}/{Step}/houdini/alembic/{houdini.node}/{name}.{houdini.node}.v{version}.abc'
         definition: '@sequence_root/caches/{name}/{Step}/houdini/alembic/{houdini.node}/{Shot}.[{name}.]{houdini.node}.v{version}.abc'
->>>>>>> 07e14b41
         root_name: 'secondary'
     # Rendered images
     houdini_shot_render:
         #definition: '@shot_root/work/images/{name}/{houdini.node}/v{version}/{width}x{height}/{Shot}_{name}_v{version}.{SEQ}.exr'
-<<<<<<< HEAD
-        definition: '@sequence_root/renders/{name}/3d/houdini/v{version}/{houdini.node}/{name}.{houdini.node}.v{version}.{SEQ}.exr'
-=======
         # definition: '@sequence_root/renders/{name}/3d/houdini/v{version}/{houdini.node}/{name}.{houdini.node}.v{version}.{SEQ}.exr'
         definition: '@sequence_root/renders/{name}/3d/houdini/v{version}/{houdini.node}/{Shot}.[{name}.]{houdini.node}.v{version}.{SEQ}.exr'
->>>>>>> 07e14b41
         root_name: 'secondary'
 
     # Additional mantra outputs
@@ -972,10 +949,7 @@
 
     # define the location of a work area
     asset_work_area_houdini:
-<<<<<<< HEAD
-=======
         # definition: '@asset_root/work/houdini'
->>>>>>> 07e14b41
         definition: '@asset_root/work/{current_user_name}/houdini'
         root_name: 'primary'
     # define the location of a publish area
@@ -984,13 +958,6 @@
         root_name: 'primary'
     # The location of WIP files
     houdini_asset_work:
-<<<<<<< HEAD
-        definition: '@asset_root/work/{current_user_name}/houdini/{name}.v{version}.hip'
-        root_name: 'primary'
-    # The location of backups of WIP files
-    houdini_asset_snapshot:
-        definition: '@asset_root/work/{current_user_name}/houdini/snapshots/{name}.v{version}.{timestamp}.hip'
-=======
         # definition: '@asset_root/work/houdini/{name}.v{version}.hip'
         definition: '@asset_root/work/{current_user_name}/houdini/{Asset}.[{name}.]{Step}.v{version}.hip'
         root_name: 'primary'
@@ -998,7 +965,6 @@
     houdini_asset_snapshot:
         # definition: '@asset_root/work/houdini/snapshots/{name}.v{version}.{timestamp}.hip'
         definition: '@asset_root/work/{current_user_name}/houdini/snapshots/{Asset}.[{name}.]{Step}.v{version}.{timestamp}.hip'
->>>>>>> 07e14b41
         root_name: 'primary'
     # The location of published houdini files
     houdini_asset_publish:
@@ -1012,13 +978,8 @@
 
     # Rendered images
     houdini_asset_render:
-<<<<<<< HEAD
-        #definition: '@asset_root/work/images/{name}/{houdini.node}/v{version}/{width}x{height}/{Asset}_{name}.v{version}.{SEQ}.exr'
-        definition: '@asset_root/work/{current_user_name}/images/{name}/v{version}/{width}x{height}/{Asset}_{name}_v{version}.{SEQ}.exr'
-=======
         # definition: '@asset_root/work/images/{name}/{houdini.node}/v{version}/{width}x{height}/{Asset}_{name}.v{version}.{SEQ}.exr'
         definition: '@asset_root/work/{current_user_name}/images/{name}/v{version}/{width}x{height}/{Asset}.[{name}.]v{version}.{SEQ}.exr'
->>>>>>> 07e14b41
         root_name: 'primary'
 
     # Additional mantra outputs
