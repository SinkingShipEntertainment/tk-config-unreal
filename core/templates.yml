# Copyright (c) 2015 Shotgun Software Inc.
#
# CONFIDENTIAL AND PROPRIETARY
#
# This work is provided "AS IS" and subject to the Shotgun Pipeline Toolkit
# Source Code License included in this distribution package. See LICENSE.
# By accessing, using, copying or modifying this work you indicate your
# agreement to the Shotgun Pipeline Toolkit Source Code License. All rights
# not expressly granted therein are reserved by Shotgun Software Inc.

#
# This file is one of the central points in the Shotgun Pipeline Toolkit configuration and
# a counterpart to the folder configuration structure.
#
# The folder structure underneath the project folder is used to create folders on disk -
# templates.yml (this file) refers to those folders. Therefore, the two files need to be
# in sync. This file contains an overview of all locations that are used by Sgtk.
#
# Whenever an app or an engine refers to a location on disk, it is using an entry defined in
# this file. For more information, see the Shotgun Pipeline Toolkit Documentation.



#
# The keys section contains the definitions for all the different keys that are being
# used by Sgtk. A key is a magic token that is replaced by a value at runtime, for example
# {Shot}. The section below tells Sgtk which data types and formats to expect for each key.
#
keys:
    Sequence:
        type: str
    Shot:
        type: str
    Step:
        type: str
    sg_asset_type:
        type: str
    Asset:
        type: str
    name:
        type: str
        filter_by: alphanumeric
    name_description:
        type: str
        filter_by: alphanumeric
    iteration:
        type: int
    version:
        type: int
        format_spec: "03"
    version_four:
       type: int
       format_spec: "04"
       alias: version
    timestamp:
        type: str
    width:
        type: int
    height:
        type: int
    segment_name:
        type: str
    # >>> from old sg_config
    obj_name:
        type: str
    grp_name:
        type: str
    maya_namespace:
        type: str
    # END >>> from old sg_config

    # Represents the optional output name for frames written by the Shotgun Write Node
    nuke.output:
        alias: output
        type: str
        filter_by: alphanumeric
    # >>> from old sg_config
    node:
        type: str
    # END >>> from old sg_config

    # Represents the optional output name for frames written by the After Effects Publish Rendering Plugin
    afx.comp:
        alias: comp
        type: str
        filter_by: alphanumeric
    afx.mov.ext:
        alias: extension
        type: str
        choices:
            mov: Quicktime Movie (.mov)
            avi: Audio Video Interleaved (.avi)

    SEQ:
        type: sequence
        format_spec: "04"

    # Represents a frame sequence exported from Flame
    flame.frame:
        type: sequence
        format_spec: "08"

    eye:
        type: str

    houdini.node:
        alias: node
        type: str
    aov_name:
        type: str

    # these are used by the Hiero exporter and pipeline
    YYYY:
        type: int
        format_spec: "04"
    MM:
        type: int
        format_spec: "02"
    DD:
        type: int
        format_spec: "02"
        alias: DD
    project:
        type: str

    # These are used for the Mari UDIM pipeline:
    UDIM:
        type: sequence
        default: "<UDIM>"
    mari.channel:
        type: str
        alias: channel
    mari.layer:
        type: str
        alias: layer
    mari.project_name:
        type: str
        alias: name
    asset_name:
        type: str
        shotgun_entity_type: Asset
        shotgun_field_name: code
    task_name:
        type: str
        shotgun_entity_type: Task
        shotgun_field_name: content
    Task:
        type: str
    # >>> from old sg_config
    grp_name:
        type: str
    # END >>> from old sg_config

    # Maya supports two extension types.
    maya_extension:
        type: str
        choices:
            ma: Maya Ascii (.ma)
            mb: Maya Binary (.mb)
        default: ma
        alias: extension

    # needed by the Alias import as reference functionality
    alias.extension:
        type: str
        filter_by: alphanumeric

    # represents the optional render pass for frames written by VRED
    vred.render_pass:
        type: str
        filter_by: alphanumeric

    # represents the image extension for frames written by VRED
    vred.render_extension:
        type: str
        choices:
            png: PNG Image
            exr: EXR Image
        default: png

    # Represents a frame sequence exported from VRED
    vred.frame:
        type: sequence
        format_spec: "05"
        alias: SEQ

    # These are used by the Loader in Unreal
    sg_asset_type_ue4:
        type: str
        shotgun_entity_type: Asset
        shotgun_field_name: sg_asset_type
    sg_asset_name:
        type: str
        shotgun_entity_type: Asset
        shotgun_field_name: code
    sg_shot_name:
        type: str
        shotgun_entity_type: Shot
        shotgun_field_name: code
    sg_sequence_name:
        type: str
        shotgun_entity_type: Shot
        shotgun_field_name: sg_sequence

    # These are used by the Movie Publish in Unreal
    level_sequence:
        type: str
    world:
        type: str

    # >>> from old sg_config
    # reserve a template key for the maya camera name and render layer name
    maya.camera_name:
        type: str
    maya.layer_name:
        type: str

    # Define current user
    current_user_name:
        type: str
        shotgun_entity_type: HumanUser
        shotgun_field_name: login
    # END >>> from old sg_config

    # --------------------------------------- #
    # --- SSE adds below (-DW 2020-02-04) --- #
    # --------------------------------------- #
    # Natron
    natron.output:
        alias: output
        type: str
        filter_by: alphanumeric

#
# The paths section contains all the the key locations where files are to be stored
# by Sgtk Apps. Each path is made up of several keys (like {version} or {shot}) and
# these are defined in the keys section above.
#
# Apps use these paths as part of their configuration to define where on disk
# different files should go.
#
# >>> from old sg_config
# In this default configuration, all of the root_name keys will be set to 'primary'.
# This is because the default configuration stores all its production data in a single
# tree and hence uses a single root folder on disk. If you wanted to extend the
# configuration to span multiple root points, for example because you want to store
# renders on a different server, you could define an additional root in Shotgun, and
# then switch any relevant templates to point to that one instead.
# END >>> from old sg_config

paths:

    # Common  path definitions to use as shorthand in order to avoid repetitive and verbose
    # templates. This also makes it easy to change any of the common root paths and have the
    # changes apply to all templates that use them.
    #
    # These don't require the standard formatting (with definition and root_name) because they
    # will be set within each template that uses the alias.
    shot_root: sequences/{Sequence}/{Shot}/{Step}
    asset_root: assets/{sg_asset_type}/{Asset}/{Step}
    sequence_root: sequences/{Sequence}


    ##########################################################################################
    # Project level paths
    #

    #
    # Hiero
    #

    # The location of WIP files
    hiero_project_work:
        definition: 'editorial/work/{name}_v{version}.hrox'
    hiero_project_work_area:
        definition: 'editorial/work'
    # The location of backups of WIP files
    hiero_project_snapshot:
        definition: 'editorial/work/snapshots/{name}_v{version}_{timestamp}.hrox'
    # The location of published hiero files
    hiero_project_publish:
        definition: 'editorial/publish/{name}_v{version}.hrox'
    hiero_project_publish_area:
        definition: 'editorial/publish'


    ##########################################################################################
    # Sequence level paths
    #

    # >>> from old sg_config
    # additions - to add tk-maya-playblast
    maya_sequence_playblast:
        definition: '@sequence_root/to_editorial/{Shot}.mov'
        root_name: 'secondary'
    # END >>> from old sg_config

    ##########################################################################################
    # Shot level paths
    #

    #
    # Flame
    #

    flame_segment_clip:
        definition: 'sequences/{Sequence}/{Shot}/finishing/clip/sources/{segment_name}.clip'
    flame_shot_clip:
        definition: 'sequences/{Sequence}/{Shot}/finishing/clip/{Shot}.clip'
    flame_shot_batch:
        definition: 'sequences/{Sequence}/{Shot}/finishing/batch/{Shot}.v{version}.batch'
    flame_shot_render_dpx:
        definition: 'sequences/{Sequence}/{Shot}/finishing/renders/{segment_name}_v{version}/{Shot}_{segment_name}_v{version}.{flame.frame}.dpx'
    flame_shot_render_exr:
        definition: 'sequences/{Sequence}/{Shot}/finishing/renders/{segment_name}_v{version}/{Shot}_{segment_name}_v{version}.{flame.frame}.exr'
    flame_shot_comp_dpx:
        definition: 'sequences/{Sequence}/{Shot}/finishing/comp/{segment_name}_v{version}/{Shot}_{segment_name}_v{version}.{flame.frame}.dpx'
    flame_shot_comp_exr:
        definition: 'sequences/{Sequence}/{Shot}/finishing/comp/{segment_name}_v{version}/{Shot}_{segment_name}_v{version}.{flame.frame}.exr'

    #
    # Photoshop
    #

    # The location of WIP files
    photoshop_shot_work:
        #definition: '@shot_root/work/photoshop/{name}.v{version}.psd'
        definition: '@shot_root/work/photoshop/{Shot}.[{name}.]{Step}.v{version}.psd'
        root_name: 'primary'
    shot_work_area_photoshop:
        definition: '@shot_root/work/photoshop'
        root_name: 'primary'
    # The location of backups of WIP files
    photoshop_shot_snapshot:
        #definition: '@shot_root/work/photoshop/snapshots/{name}.v{version}.{timestamp}.psd'
        definition: '@shot_root/work/photoshop/snapshots/{Shot}.[{name}.]{Step}.v{version}.{timestamp}.psd'
        root_name: 'primary'
    # The location of published files
    shot_publish_area_photoshop:
        definition: '@shot_root/publish/photoshop'
        root_name: 'primary'
    photoshop_shot_publish:
        #definition: '@shot_root/publish/photoshop/{name}.v{version}.psd'
        definition: '@shot_root/publish/photoshop/{Shot}.[{name}.]{Step}.v{version}.psd'
        root_name: 'primary'

    #
    # After Effects
    #
    #TEMP: work/{current_user_name}/maya/{Shot}.[{name}.]{Step}.v{version}.{maya_extension}'
    # The location of WIP files
    aftereffects_shot_work:
        #definition: '@shot_root/work/afx/{name}.{Step}.v{version}.aep'
        #definition: '@shot_root/work/afx/{Shot}.[{name}.]{Step}.v{version}.aep'              # --- user work areas ~DW 2020-01-09
        definition: '@shot_root/work/{current_user_name}/aftereffects/{Shot}.[{name}.]{task_name}.v{version}.aep'
        root_name: 'primary'
    shot_work_area_aftereffects:
        #definition: '@shot_root/work/afx'
        definition: '@shot_root/work/{current_user_name}/aftereffects'
        root_name: 'primary'
    # The location of backups of WIP files
    aftereffects_shot_snapshot:
        #definition: '@shot_root/work/afx/snapshots/{name}.{Step}.v{version}.{timestamp}.aep' # --- user work areas ~DW 2020-01-09
        definition: '@shot_root/work/{current_user_name}/aftereffects/snapshots/{Shot}.[{name}.]{task_name}.v{version}.{timestamp}.aep'
        root_name: 'primary'
    # The location of published files
    shot_publish_area_aftereffects:
        #definition: '@shot_root/publish/afx'                                                 #
        definition: '@shot_root/publish/aftereffects'
        root_name: 'primary'
    aftereffects_shot_publish:
        #definition: '@shot_root/publish/afx/{name}.{Step}.v{version}.aep'
        definition: '@shot_root/publish/aftereffects/{Shot}.[{name}.]{task_name}.v{version}.aep'
        root_name: 'primary'
    aftereffects_shot_render_pub_mono:
        #definition: '@shot_root/publish/elements/{name}/v{version}/{width}x{height}/{Shot}_{name}_{afx.comp}_v{version}.{SEQ}.tif'
        definition: '@sequence_root/renders/{Shot}/2d/v{version}/{Shot}.{task_name}.v{version}.{SEQ}.tif'
        root_name: 'secondary'
    # SSE Custom
    aftereffects_shot_render_exr_aces:
        definition: '@sequence_root/renders/{Shot}/2d/v{version}/{Shot}.{task_name}.v{version}.{SEQ}.exr'
        root_name: 'secondary'    # The following template uses {afx.mov.ext} this is a special key, that will be only there
    # in the beta to support different extensions on mac and windows, while using the same
    # output module (Lossless with Alpha)
    aftereffects_shot_render_movie:
        #definition: '@shot_root/review/{Shot}_{name}_{afx.comp}_v{version}.{afx.mov.ext}'
        definition: '@sequence_root/renders/{Shot}/2d/v{version}/{Shot}.{task_name}.v{version}.{afx.mov.ext}'
        root_name: 'secondary'


    #
    # Maya
    #

    # define the location of a work area
    shot_work_area_maya:
        definition: '@shot_root/work/{current_user_name}/maya'
        root_name: 'primary'
    # define the location of a publish area
    shot_publish_area_maya:
        definition: '@shot_root/publish/maya'
        root_name: 'primary'
    # The location of WIP files
    maya_shot_work:
        #definition: '@shot_root/work/{current_user_name}/maya/{name}.{Step}.v{version}.{maya_extension}'
        # Used {name} key instead of {name_description} because any other key but name would not show a dialogbox in SG Save.
        # TODO: To use {name_description}, we should use a popup dialog in scene_operation_tk-maya.py
        #definition: '@shot_root/work/{current_user_name}/maya/{Shot}.[{name_description}.]{Step}.v{version}.{maya_extension}'
        definition: '@shot_root/work/{current_user_name}/maya/{Shot}.[{name}.]{Step}.v{version}.{maya_extension}'
        root_name: 'primary'
    # The location of backups of WIP files
    maya_shot_snapshot:
        #definition: '@shot_root/work/{current_user_name}/maya/snapshots/{name}.{Step}.v{version}.{timestamp}.{maya_extension}'
        definition: '@shot_root/work/{current_user_name}/maya/snapshots/{Shot}.[{name}.]{Step}.v{version}.{timestamp}.{maya_extension}'
        root_name: 'primary'
    # The location of published maya files
    maya_shot_publish:
        #definition: '@shot_root/publish/maya/{name}.{Step}.v{version}.{maya_extension}'
        definition: '@shot_root/publish/maya/{Shot}.[{name}.]{Step}.v{version}.{maya_extension}'
        root_name: 'primary'

    # >>> from old sg_config
    # Adding from tk-config-simple-master
    # TODO: Should be deprecated because of maya_shot_cache_alembic
    maya_shot_mesh_alembic_cache:
        #definition: '@shot_root/publish/maya/{name}[_{grp_name}].v{version}.abc'
        definition: '@shot_root/publish/maya/{Shot}.[{name}.]{Step}.[{grp_name}].v{version}.abc'
        root_name: 'primary'

    maya_shot_camera:
        #definition: '@shot_root/publish/maya/camera/{name}.v{version}.{maya_extension}'
        definition: '@shot_root/publish/maya/camera/{Shot}.[{name}.]{Step}.v{version}.{maya_extension}'
        root_name: 'primary'

    # additions - to add tk-maya-playblast
    # Added Step to playblast because Anim is not the only team that creates pb
    maya_shot_playblast:
        #definition: '@sequence_root/playblasts/{Shot}/{name}.{Step}.v{version}.mov'
        definition: '@sequence_root/playblasts/{Shot}/{Shot}.[{name}.]{Step}.v{version}.mov'
        root_name: 'secondary'
    # END >>> from old sg_config


    # >>> from old sg_config
    # this is the template path for your rendered images. For this example,
    # I've inserted the camera and layer names into the directory structure.
    # You could also make them part of the file name or both. The version comes
    # from the version of the work file you're publishing from. The name is
    # currently the same as the layer name, but you could make it whatever
    # you want in the scan hook. The SEQ key is a placeholder for the frame
    # numbers. This template represents all frames in the sequence.
    maya_shot_render_folder:
        definition: '@sequence_root/renders/{Shot}/3d/'
        root_name: 'secondary'

    maya_shot_render:
        #definition: '@sequence_root/renders/{name}/3d/{maya.layer_name}/v{version}/{name}.{maya.layer_name}.v{version}.{SEQ}.exr'
        definition: '@sequence_root/renders/{name}/3d/{maya.layer_name}/v{version}/{{Shot}.[{name}.]{Step}.{maya.layer_name}.v{version}.{SEQ}.exr'
        root_name: 'secondary'

    maya_shot_cache_folder:
        definition: '@sequence_root/caches/{Shot}/v{version}/'
        root_name: 'secondary'
    # @Shervin - Why is there a maya_shot_mesh_alembic_cache and maya_shot_cache_alembic?
    maya_shot_cache_alembic:
        #definition: '@sequence_root/caches/{Shot}/alembic/v{version}/{name}_{maya_namespace}.abc'
        definition: '@sequence_root/caches/{Shot}/alembic/v{version}/{Shot}.[{name}.]{Step}.{maya_namespace}.abc'
        root_name: 'secondary'

    # @Shervin - Not sure what Manifests do. Ported over from old sgconfig.
    #            Potentially we can use it for building shots.
    # Manifests
    #
    publish_group_manifest:
        definition: '@shot_root/publish/manifests/{name}.v{version}.json'
        root_name: 'primary'
    # END >>> from old sg_config


    #
    # Houdini
    #

    # define the location of a work area
    shot_work_area_houdini:
        definition: '@shot_root/work/houdini'
        root_name: 'primary'
    # define the location of a publish area
    shot_publish_area_houdini:
        definition: '@shot_root/publish/houdini'
        root_name: 'primary'
    # The location of WIP files
    houdini_shot_work:
        definition: '@shot_root/work/houdini/{name}.{Step}.v{version}.hip'
        root_name: 'primary'
    # The location of backups of WIP files
    houdini_shot_snapshot:
        definition: '@shot_root/work/houdini/snapshots/{name}.{Step}.v{version}.{timestamp}.hip'
        root_name: 'primary'
    # The location of published houdini files
    houdini_shot_publish:
        definition: '@shot_root/publish/houdini/{name}.{Step}.v{version}.hip'
        root_name: 'primary'

    # @Shervin - Discuss with FX, Change alembic, render and mantra paths to secondary
    # Alembic caches
    houdini_shot_work_alembic_cache:
        #definition: '@shot_root/work/houdini/cache/alembic/{name}/{houdini.node}/v{version}/{Shot}_{name}_v{version}_{node}.abc'
        definition: '@sequence_root/caches/{name}/{Step}/houdini/alembic/{houdini.node}/{name}.{houdini.node}.v{version}.abc'
        root_name: 'secondary'
    # Rendered images
    houdini_shot_render:
        #definition: '@shot_root/work/images/{name}/{houdini.node}/v{version}/{width}x{height}/{Shot}_{name}_v{version}.{SEQ}.exr'
        definition: '@sequence_root/renders/{name}/3d/houdini/v{version}/{houdini.node}/{name}.{houdini.node}.v{version}.{SEQ}.abc'
        root_name: 'secondary'

    # Additional mantra outputs
    houdini_shot_ifd:
        definition: '@shot_root/work/ifds/{name}/{houdini.node}/v{version}/{width}x{height}/{Shot}_{name}_v{version}.{SEQ}.ifd'

    houdini_shot_dcm:
        definition: '@shot_root/work/dcms/{name}/{houdini.node}/v{version}/{width}x{height}/{Shot}_{name}_v{version}.{SEQ}.dcm'

    houdini_shot_extra_plane:
        definition: '@shot_root/work/images/{name}/{houdini.node}/{aov_name}/v{version}/{width}x{height}/{Shot}_{name}_v{version}.{SEQ}.exr'


    #
    # 3dsmax
    #

    # define the location of a work area
    shot_work_area_max:
        definition: '@shot_root/work/3dsmax'
    # define the location of a publish area
    shot_publish_area_max:
        definition: '@shot_root/publish/3dsmax'
    # The location of WIP files
    max_shot_work:
        definition: '@shot_root/work/3dsmax/{name}.v{version}.max'
    # The location of backups of WIP files
    max_shot_snapshot:
        definition: '@shot_root/work/3dsmax/snapshots/{name}.v{version}.{timestamp}.max'
    # The location of published max files
    max_shot_publish:
        definition: '@shot_root/publish/3dsmax/{name}.v{version}.max'


    #
    # Motionbuilder
    #

    # define the location of a work area
    shot_work_area_mobu:
        definition: '@shot_root/work/mobu'
        root_name: 'primary'
    # define the location of a publish area
    shot_publish_area_mobu:
        definition: '@shot_root/publish/mobu'
        root_name: 'primary'
    # The location of WIP files
    mobu_shot_work:
        definition: '@shot_root/work/mobu/{name}.{Step}.v{version}.fbx'
        root_name: 'primary'
    # The location of backups of WIP files
    mobu_shot_snapshot:
        definition: '@shot_root/work/mobu/snapshots/{name}.{Step}.v{version}.{timestamp}.fbx'
        root_name: 'primary'
    # The location of published mobu files
    mobu_shot_publish:
        definition: '@shot_root/publish/mobu/{name}.{Step}.v{version}.fbx'
        root_name: 'primary'


    #
    # Nuke
    #

    # define the location of a work area
    shot_work_area_nuke:
        #definition: '@shot_root/work/nuke'                              # --- user work areas ~DW 2020-01-09
        definition: '@shot_root/work/{current_user_name}/nuke'
        root_name: 'primary'
    # define the location of a publish area
    shot_publish_area_nuke:
        definition: '@shot_root/publish/nuke'
        root_name: 'primary'
    # The location of WIP script files
    nuke_shot_work:
        #definition: '@shot_root/work/nuke/{name}.{Step}.v{version}.nk'  # --- user work areas ~DW 2020-01-09
        #definition: '@shot_root/work/{current_user_name}/nuke/{name}.v{version}.nk'
        definition: '@shot_root/work/{current_user_name}/nuke/{Shot}.[{name}.]v{version}.nk' # ~DW 2020-03-09
        root_name: 'primary'
    # The location of backups of WIP files
    nuke_shot_snapshot:
        #definition: '@shot_root/work/nuke/snapshots/{name}.{Step}.v{version}.{timestamp}.nk'
        definition: '@shot_root/work/nuke/snapshots/{Shot}.[{name}.]{Step}.v{version}.{timestamp}.nk' # ~DW 2020-03-09
        root_name: 'primary'
    # The location of published nuke script files
    nuke_shot_publish:
        #definition: '@shot_root/publish/nuke/{name}.{Step}.v{version}.nk'
        definition: '@shot_root/publish/nuke/{Shot}.[{name}.]{Step}.v{version}.nk' # ~DW 2020-03-09
        root_name: 'primary'
    # write node outputs
    #nuke_shot_render_mono_dpx:
    #    definition: '@shot_root/work/images/{name}/v{version}/{width}x{height}/{Shot}_{name}_{nuke.output}_v{version}.{SEQ}.dpx'
    #nuke_shot_render_pub_mono_dpx:
    #    definition: '@shot_root/publish/elements/{name}/v{version}/{width}x{height}/{Shot}_{name}_{nuke.output}_v{version}.{SEQ}.dpx'

    # >>> from old sg_config

    nuke_shot_render_mono_exr:
        definition: '@sequence_root/renders/{Shot}/2d/v{version}/{name}_{nuke.output}.v{version}.{SEQ}.exr'
        root_name: 'secondary'
    nuke_shot_render_mono_exr_clean:
        definition: '@sequence_root/plates/{Shot}/clean_plate/from_comp/v{version}/{name}_{nuke.output}.clean_plate.v{version}.{SEQ}.exr'
        root_name: 'secondary'
    nuke_shot_render_mono_exr_roto:
        definition: '@sequence_root/plates/{Shot}/roto/v{version}/{name}_{nuke.output}.roto.v{version}.{SEQ}.exr'
        root_name: 'secondary'
    nuke_shot_render_pub_mono_exr:
        definition: '@sequence_root/to_online/{Shot}/publish/{name}_{nuke.output}.v{version}.{SEQ}.exr'
        root_name: 'secondary'

    nuke_shot_render_mono_dpx:
        definition: '@sequence_root/renders/{Shot}/2d/v{version}/{name}_{nuke.output}.v{version}.{SEQ}.dpx'
        root_name: 'secondary'
    nuke_shot_render_pub_mono_dpx:
        definition: '@sequence_root/publish/elements/{name}/v{version}/{width}x{height}/{Shot}_{name}_{nuke.output}.v{version}.{SEQ}.dpx'
        root_name: 'primary'
    nuke_shot_render_pub_mono:
        definition: '@sequence_root/to_online/{Shot}/{name}_{nuke.output}.v{version}.{SEQ}.exr'
        root_name: 'secondary'

    # NEW COMP
    nuke_shot_comp_render_exr:
        #definition: '@sequence_root/renders/{Shot}/2d/v{version}/{name}_{nuke.output}_comp.v{version}.{SEQ}.exr'
        definition: '@sequence_root/renders/{Shot}/2d/v{version}/{Shot}.Comp.v{version}.{SEQ}.exr' # ~DW 2020-03-09 (couldn't get Task so it's hardcoded)
        root_name: 'secondary'
    nuke_shot_comp_render_pub_exr:
        definition: '@sequence_root/to_online/{Shot}/publish/{name}_{nuke.output}_comp.v{version}.{SEQ}.exr'
        root_name: 'secondary'
    nuke_shot_comp_render_jpeg:
        definition: '@sequence_root/renders/{Shot}/2d/v{version}/{name}_{nuke.output}_comp.v{version}.{SEQ}.jpg'
        root_name: 'secondary'
    nuke_shot_comp_render_pub_jpeg:
        definition: '@sequence_root/to_online/{Shot}/publish/{name}_{nuke.output}_comp.v{version}.{SEQ}.jpg'
        root_name: 'secondary'
    # ROTO
    nuke_shot_roto_render_jpeg:
        definition: '@sequence_root/renders/{Shot}/roto/v{version}/{name}_{nuke.output}_roto.v{version}.{SEQ}.jpg'
        root_name: 'secondary'
    nuke_shot_roto_render_pub_jpeg:
        definition: '@sequence_root/to_online/{Shot}/publish/{name}_{nuke.output}_roto.v{version}.{SEQ}.jpg'
        root_name: 'secondary'
    # CLEAN PLATE
    nuke_shot_clean_plate_render_exr:
        definition: '@sequence_root/plates/{Shot}/clean_plate/from_comp/v{version}/{name}_{nuke.output}_clean_plate.v{version}.{SEQ}.exr'
        root_name: 'secondary'
    nuke_shot_clean_plate_render_pub_exr:
        definition: '@sequence_root/to_online/{Shot}/publish/{name}_{nuke.output}_clean_plate.v{version}.{SEQ}.exr'
        root_name: 'secondary'
    nuke_shot_clean_plate_render_jpeg:
        definition: '@sequence_root/plates/{Shot}/clean_plate/from_comp/v{version}/{name}_{nuke.output}_clean_plate.v{version}.{SEQ}.jpg'
        root_name: 'secondary'
    nuke_shot_clean_plate_render_pub_jpeg:
        definition: '@sequence_root/to_online/{Shot}/publish/{name}_{nuke.output}_clean_plate.v{version}.{SEQ}.jpg'
        root_name: 'secondary'
    # DEGRAIN
    nuke_shot_degrain_render_exr:
        definition: '@sequence_root/plates/{Shot}/degrain/v{version}/{name}_{nuke.output}_degrain_v{version}.{SEQ}.exr'
        root_name: 'secondary'
    nuke_shot_degrain_render_pub_exr:
        definition: '@sequence_root/to_online/{Shot}/publish/{name}_{nuke.output}_degrain_v{version}.{SEQ}.jpg'
        root_name: 'secondary'
    # R3D -> LINEAR
    nuke_shot_r3d_linear_render_exr:
        definition: '@sequence_root/plates/{Shot}/linear/v{version}/{name}_{nuke.output}_linear_v{version}.{SEQ}.exr'
        root_name: 'secondary'
    nuke_shot_r3d_linear_render_pub_exr:
        definition: '@sequence_root/to_online/{Shot}/publish/{name}_{nuke.output}_linear_v{version}.{SEQ}.jpg'
        root_name: 'secondary'

    resolve_graded_plates:
        definition: '@sequence_root/plates/{Shot}/graded_plates/'
        root_name: 'secondary'
    # END >>> from old sg_config

    nuke_shot_render_stereo:
        #definition: '@shot_root/work/images/{name}/v{version}/{width}x{height}/{Shot}_{name}_{nuke.output}_{eye}_v{version}.{SEQ}.exr'
        #definition: '@sequence_root/renders/{Shot}/2d/v{version}/{name}_{nuke.output}_{eye}_comp.v{version}.{SEQ}.exr'
        definition: '@sequence_root/renders/{Shot}/2d/v{version}/{name}_{nuke.output}_{eye}.{Step}.v{version}.{SEQ}.exr'
        root_name: 'secondary'
    nuke_shot_render_pub_stereo:
        #definition: '@shot_root/publish/elements/{name}/v{version}/{width}x{height}/{Shot}_{name}_{nuke.output}_{eye}_v{version}.{SEQ}.exr'
        definition: '@sequence_root/to_online/{Shot}/publish/{width}x{height}/{name}_{nuke.output}_{eye}.{Step}.v{version}.{SEQ}.exr'
        root_name: 'secondary'
    # review output
    shot_quicktime_quick:
        definition: '@shot_root/review/quickdaily/{Shot}_{name}_{iteration}.mov'
    nuke_shot_render_movie:
        definition: '@shot_root/review/{Shot}_{name}_{nuke.output}_v{version}.mov'

    #
    # Hiero
    #

    # export of shot asset data from hiero
    hiero_plate_path:
        definition: '@sequence_root/{Shot}/editorial/{YYYY}_{MM}_{DD}/plates/{project}_{Shot}.mov'
        root_name: 'primary'
    hiero_render_path:
        definition: '@sequence_root/{Shot}/editorial/{YYYY}_{MM}_{DD}/renders/{project}_{Shot}.{SEQ}.dpx'
        root_name: 'primary'

    # --------------------------------------- #
    # --- SSE adds below (-DW 2020-02-04) --- #
    # --------------------------------------- #
    #
    # Natron
    #

    # define the location of a work area
    shot_work_area_natron:
        #definition: '@shot_root/work/natron'
        definition: '@shot_root/work/{current_user_name}/natron'                                       # --- user work areas ~DW 2020-02-07
        root_name: 'primary'
    # define the location of a publish area
    shot_publish_area_natron:
        definition: '@shot_root/publish/natron'
        root_name: 'primary'
    # The location of WIP script files
    natron_shot_work:
        #definition: '@shot_root/work/natron/{name}.v{version}.ntp'
        definition: '@shot_root/work/{current_user_name}/natron/{Shot}.[{name}.]{Step}.v{version}.ntp' # --- user work areas ~DW 2020-02-07
        root_name: 'primary'
    # The location of backups of WIP files
    natron_shot_snapshot:
        definition: '@shot_root/work/natron/snapshots/{name}.v{version}.{timestamp}.ntp'
        root_name: 'primary'
    # The location of published natron script files
    natron_shot_publish:
        definition: '@shot_root/publish/natron/{Shot}.[{name}.]{Step}.v{version}.ntp'
        root_name: 'primary'
    # write node outputs
    natron_shot_render_mono_dpx:
        definition: '@shot_root/work/images/{name}/v{version}/{width}x{height}/{Shot}_{name}_{natron.output}_v{version}.{SEQ}.dpx'
        root_name: 'primary'
    natron_shot_render_pub_mono_dpx:
        definition: '@shot_root/publish/elements/{name}/v{version}/{width}x{height}/{Shot}_{name}_{natron.output}_v{version}.{SEQ}.dpx'
        root_name: 'primary'
    natron_shot_render_stereo:
        definition: '@shot_root/work/images/{name}/v{version}/{width}x{height}/{Shot}_{name}_{natron.output}_{eye}_v{version}.{SEQ}.exr'
        root_name: 'primary'
    natron_shot_render_pub_stereo:
        definition: '@shot_root/publish/elements/{name}/v{version}/{width}x{height}/{Shot}_{name}_{natron.output}_{eye}_v{version}.{SEQ}.exr'
        root_name: 'primary'
    # review output
    shot_quicktime_quick:
        definition: '@shot_root/review/quickdaily/{Shot}_{name}_{iteration}.mov'
        root_name: 'primary'
    natron_shot_render_movie:
        definition: '@shot_root/review/{Shot}_{name}_v{version}.mov'
        root_name: 'primary'

    #
    # Unreal
    #

    # level sequence review output from unreal
    unreal_movie_publish:
        definition: '[sequences/{Sequence}/][{Shot}/]editorial/{YYYY}_{MM}_{DD}/unreal/{level_sequence}_{world}.v{version}.avi'
    unreal_shot_publish:
        definition: '@shot_root/publish/unreal/{name}.v{version}.nk'

    ##########################################################################################
    # Asset pipeline


    #
    # Alembic caches
    #

    asset_alembic_cache:
        #definition: '@asset_root/publish/caches/{name}.v{version}.abc'
        definition: '@asset_root/publish/caches/{Asset}.[{name}.]{Step}.v{version}.abc'
        root_name: 'primary'

    asset_arnold_standin:
        #definition: '@asset_root/publish/ass/{name}.ass'
        definition: '@asset_root/publish/ass/{Asset}.[{name}.]{Step}.v{version}.ass'
        root_name: 'primary'

    asset_arnold_standin_surfacing:
        definition: '@asset_root/publish/ass/{Asset}.[{name}.]SUR.AI.v{version}.ass'
        root_name: 'primary'

    asset_publish_tex_list:
<<<<<<< HEAD
        # Publishing against a simple text file (DW 2020-09-21)
        definition: '@asset_root/publish/tex_list/{Asset}.[{name}.]{Step}.v{version}.tex_list.txt'
=======
        # Publishing against a simple json file (DW 2020-09-21)
        definition: '@asset_root/publish/json/{Asset}.[{name}.]{Step}.v{version}.textures.json'
>>>>>>> 50d07969
        root_name: 'primary'

    #
    # Photoshop
    #

    # The location of WIP files
    photoshop_asset_work:
        definition: '@asset_root/work/photoshop/{name}.v{version}.psd'
        root_name: 'primary'
    asset_work_area_photoshop:
        definition: '@asset_root/work/photoshop'
        root_name: 'primary'
    # The location of backups of WIP files
    photoshop_asset_snapshot:
        definition: '@asset_root/work/photoshop/snapshots/{name}.v{version}.{timestamp}.psd'
        root_name: 'primary'
    # The location of published files
    asset_publish_area_photoshop:
        definition: '@asset_root/publish/photoshop'
        root_name: 'primary'
    photoshop_asset_publish:
        definition: '@asset_root/publish/photoshop/{name}.v{version}.psd'
        root_name: 'primary'

    #
    # after effects
    #

    # The location of WIP files
    aftereffects_asset_work:
        definition: '@asset_root/work/afx/{name}.v{version}.aep'
        root_name: 'primary'
    asset_work_area_aftereffects:
        definition: '@asset_root/work/afx'
        root_name: 'primary'
    # The location of backups of WIP files
    aftereffects_asset_snapshot:
        definition: '@asset_root/work/afx/snapshots/{name}.v{version}.{timestamp}.aep'
        root_name: 'primary'
    # The location of published files
    asset_publish_area_aftereffects:
        definition: '@asset_root/publish/afx'
        root_name: 'primary'
    aftereffects_asset_publish:
        definition: '@asset_root/publish/afx/{name}.v{version}.aep'
        root_name: 'primary'
    aftereffects_asset_render_pub_mono:
        definition: '@asset_root/publish/elements/{name}/v{version}/{width}x{height}/{Asset}_{name}_{afx.comp}_v{version}.{SEQ}.tif'
        root_name: 'primary'
    # The following template uses {afx.mov.ext} this is a special key, that will be only there
    # in the beta to support different extensions on mac and windows, while using the same
    # output module (Lossless with Alpha)
    aftereffects_asset_render_movie:
        definition: '@asset_root/review/{Asset}_{name}_{afx.comp}_v{version}.{afx.mov.ext}'
        root_name: 'primary'


    #
    # Mari
    #
    asset_mari_texture_tif:
        definition: '@asset_root/publish/mari/{name}_{mari.channel}[_{mari.layer}].v{version}.{UDIM}.tif'
        root_name: 'primary'

    #
    # Maya
    #

    # define the location of a work area
    asset_work_area_maya:
        definition: '@asset_root/work/{current_user_name}/maya'
        root_name: 'primary'
    # define the location of a publish area
    asset_publish_area_maya:
        definition: '@asset_root/publish/maya'
        root_name: 'primary'
    # The location of WIP files
    maya_asset_work:
        #definition: '@asset_root/work/{current_user_name}/maya/{name}.{Step}.v{version}.{maya_extension}'
        definition: '@asset_work_area_maya/{Asset}.[{name}.]{Step}.v{version}.{maya_extension}'
        root_name: 'primary'
    # The location of backups of WIP files
    maya_asset_snapshot:
        #definition: '@asset_root/work/{current_user_name}/maya/snapshots/{name}.{Step}.v{version}.{timestamp}.{maya_extension}'
        definition: '@asset_work_area_maya/snapshots/{Asset}.[{name}.]{Step}.v{version}.{timestamp}.{maya_extension}'
        root_name: 'primary'
    # The location of published maya files
    maya_asset_publish:
        #definition: '@asset_root/publish/maya/{name}.v{version}.{maya_extension}'
        definition: '@asset_publish_area_maya/{Asset}.[{name}.]{Step}.v{version}.{maya_extension}'
        root_name: 'primary'

    # --- SSE: Custom for Surfacing (-DW 2020-04-08)
    maya_asset_work_surfacing_arnold:
        definition: '@asset_work_area_maya/{Asset}.[{name}.]SUR.AI.v{version}.ma'
        root_name: 'primary'
    maya_asset_snapshot_surfacing_arnold:
        definition: '@asset_work_area_maya/snapshots/{Asset}.[{name}.]SUR.AI.v{version}.{timestamp}.ma'
        root_name: 'primary'
    maya_asset_publish_surfacing_arnold:
        definition: '@asset_publish_area_maya/{Asset}.[{name}.]SUR.AI.v{version}.ma'
        root_name: 'primary'
    maya_asset_publish_surfacing_arnold_shadernetwork:
        definition: '@asset_publish_area_maya/{Asset}.[{name}.]SHD_AI.v{version}.ma'
        root_name: 'primary'

    # The location of FBX exports for Unreal
    maya_asset_fbx_publish:
        # definition: '@asset_root/publish/fbx/{name}.v{version}.fbx'
        definition: '@asset_root/publish/fbx/{Asset}.[{name}.]{Step}.v{version}.fbx'
        root_name: 'primary'
    # The location of turntable review output rendered in Unreal
    maya_ue4_turntable_render:
        # definition: '@asset_root/work/images/{name}_turntable_v{version}.avi'
        definition: '@asset_root/work/{current_user_name}/images/{Asset}[_{name}]_turntable_v{version}.avi'
        root_name: 'primary'
    maya_ue4_turntable_publish:
        # definition: '@asset_root/review/{Asset}_{name}_turntable_v{version}.avi'
        definition: '@asset_root/review/{Asset}[_{name}]_turntable_v{version}.avi'
        root_name: 'primary'

    # >>> from old sg_config
    # The location where maya shader networks are stored on disk
    # maya_asset_shader_network:
    #     #definition: '@asset_root/publish/maya/surfacing/{name}.v{version}.{maya_extension}'
    #     definition: '@asset_root/publish/maya/surfacing/{Asset}.[{name}.]v{version}.{maya_extension}'
    #     root_name: 'primary'
    # END >>> from old sg_config

    #
    # Houdini
    #

    # define the location of a work area
    asset_work_area_houdini:
        definition: '@asset_root/work/houdini'
        root_name: 'primary'
    # define the location of a publish area
    asset_publish_area_houdini:
        definition: '@asset_root/publish/houdini'
        root_name: 'primary'
    # The location of WIP files
    houdini_asset_work:
        definition: '@asset_root/work/houdini/{name}.v{version}.hip'
        root_name: 'primary'
    # The location of backups of WIP files
    houdini_asset_snapshot:
        definition: '@asset_root/work/houdini/snapshots/{name}.v{version}.{timestamp}.hip'
        root_name: 'primary'
    # The location of published houdini files
    houdini_asset_publish:
        definition: '@asset_root/publish/houdini/{name}.v{version}.hip'
        root_name: 'primary'
    # Alembic caches
    houdini_asset_work_alembic_cache:
        definition: '@asset_root/{Step}/work/{current_user_name}/houdini/cache/alembic/{houdini.node}/{Asset}_{name}_{houdini.node}.v{version}.abc'
        root_name: 'primary'

    # Rendered images
    houdini_asset_render:
        definition: '@asset_root/work/images/{name}/{houdini.node}/v{version}/{width}x{height}/{Asset}_{name}.v{version}.{SEQ}.exr'
        root_name: 'primary'

    # Additional mantra outputs
    houdini_asset_ifd:
        definition: '@asset_root/work/ifds/{name}/{houdini.node}/v{version}/{width}x{height}/{Asset}_{name}_v{version}.{SEQ}.ifd'
        root_name: 'primary'

    houdini_asset_dcm:
        definition: '@asset_root/work/dcms/{name}/{houdini.node}/v{version}/{width}x{height}/{Asset}_{name}_v{version}.{SEQ}.dcm'
        root_name: 'primary'

    houdini_asset_extra_plane:
        definition: '@asset_root/work/images/{name}/{houdini.node}/{aov_name}/v{version}/{width}x{height}/{Asset}_{name}_v{version}.{SEQ}.exr'
        root_name: 'primary'


    #
    # 3dsmax
    #

    # define the location of a work area
    asset_work_area_max:
        definition: '@asset_root/work/3dsmax'
    # define the location of a publish area
    asset_publish_area_max:
        definition: '@asset_root/publish/3dsmax'
    # The location of WIP files
    max_asset_work:
        definition: '@asset_root/work/3dsmax/{name}.v{version}.max'
    # The location of backups of WIP files
    max_asset_snapshot:
        definition: '@asset_root/work/3dsmax/snapshots/{name}.v{version}.{timestamp}.max'
    # The location of published max files
    max_asset_publish:
        definition: '@asset_root/publish/3dsmax/{name}.v{version}.max'


    #
    # Motionbuilder
    #

    # define the location of a work area
    asset_work_area_mobu:
        definition: '@asset_root/work/mobu'
    # define the location of a publish area
    asset_publish_area_mobu:
        definition: '@asset_root/publish/mobu'
    # The location of WIP files
    mobu_asset_work:
        definition: '@asset_root/work/mobu/{name}.v{version}.fbx'
    # The location of backups of WIP files
    mobu_asset_snapshot:
        definition: '@asset_root/work/mobu/snapshots/{name}.v{version}.{timestamp}.fbx'
    # The location of published Motionbuilder files
    mobu_asset_publish:
        definition: '@asset_root/publish/mobu/{name}.v{version}.fbx'


    #
    # Nuke
    #

    # define the location of a work area
    asset_work_area_nuke:
        definition: '@asset_root/work/nuke'
        root_name: 'primary'
    # define the location of a publish area
    asset_publish_area_nuke:
        definition: '@asset_root/publish'
        root_name: 'primary'
    # outputs from the Shotgun Write Node for assets
    nuke_asset_render:
        definition: '@asset_root/work/images/{name}/v{version}/{width}x{height}/{Asset}_{name}_{nuke.output}_v{version}.{SEQ}.exr'
        root_name: 'primary'
    nuke_asset_render_pub:
        definition: '@asset_root/publish/elements/{name}/v{version}/{width}x{height}/{Asset}_{name}_{nuke.output}_v{version}.{SEQ}.exr'
        root_name: 'primary'
    # review output
    nuke_asset_render_movie:
        definition: '@asset_root/review/{Asset}_{name}_{nuke.output}_v{version}.mov'
        root_name: 'primary'
    asset_quicktime_quick:
        definition: '@asset_root/review/quickdaily/{Asset}_{name}_{iteration}.mov'
        root_name: 'primary'
    # The location of WIP script files
    nuke_asset_work:
        definition: '@asset_root/work/nuke/{name}.v{version}.nk'
        root_name: 'primary'
    # The location of backups of WIP files
    nuke_asset_snapshot:
        definition: '@asset_root/work/nuke/snapshots/{name}.v{version}.{timestamp}.nk'
        root_name: 'primary'
    # The location of published nuke script files
    nuke_asset_publish:
        definition: '@asset_root/publish/nuke/{name}.v{version}.nk'
        root_name: 'primary'

    #
    # Alias
    #

    # define the location of a work area
    asset_work_area_alias:
        definition: '@asset_root/work/alias'
    # define the location of a publish area
    asset_publish_area_alias:
        definition: '@asset_root/publish/alias'
    # The location of WIP files
    alias_asset_work:
        definition: '@asset_root/work/alias/{name}.v{version}.wire'
    # The location of backups of WIP files
    alias_asset_snapshot:
        definition: '@asset_root/work/alias/snapshots/{name}.v{version}.{timestamp}.wire'
    # The location of published Alias files
    alias_asset_publish:
        definition: '@asset_root/publish/alias/{name}.v{version}.wire'

    # Alias translations

    # The location of the reference created on the fly by Alias when importing a file as ref
    alias_asset_reference_publish:
        definition: '@asset_root/publish/alias/translations/{name}_{alias.extension}.v{version}.wref'
    alias_asset_igs_publish:
        definition: '@asset_root/publish/alias/translations/{name}.v{version}.igs'
    alias_asset_catpart_publish:
        definition: '@asset_root/publish/alias/translations/{name}.v{version}.CATPart'
    alias_asset_jt_publish:
        definition: '@asset_root/publish/alias/translations/{name}.v{version}.jt'
    alias_asset_stp_publish:
        definition: '@asset_root/publish/alias/translations/{name}.v{version}.stp'
    alias_asset_wref_publish:
        definition: '@asset_root/publish/alias/translations/{name}.v{version}.wref'

    #
    # VRED
    #

    # define the location of a work area
    asset_work_area_vred:
        definition: '@asset_root/work/vred'
    # define the location of a publish area
    asset_publish_area_vred:
        definition: '@asset_root/publish/vred'
    # The location of WIP files
    vred_asset_work:
        definition: '@asset_root/work/vred/{name}.v{version}.vpb'
    # The location of backups of WIP files
    vred_asset_snapshot:
        definition: '@asset_root/work/vred/snapshots/{name}.v{version}.{timestamp}.vpb'
    # The location of published VRED files
    vred_asset_publish:
        definition: '@asset_root/publish/vred/{name}.v{version}.vpb'

    # define the location of VRED geometry published files
    vred_asset_geometry_publish:
        definition: '@asset_root/publish/vred/geometry/{name}.v{version}.osb'

    # define the location of the WIP render images
    vred_asset_render_work:
        definition: '@asset_root/work/images/{name}/v{version}/{Asset}_{name}_v{version}[-{vred.render_pass}].{vred.render_extension}'

    # define the location of the WIP renderings for an image sequence
    vred_asset_render_sequence_work:
        definition: '@asset_root/work/images/{name}/v{version}/{Asset}_{name}_v{version}[-{vred.render_pass}]-{vred.frame}.{vred.render_extension}'

    # define the location of the published render images
    vred_asset_render_publish:
        definition: '@asset_root/publish/images/{name}/v{version}/{Asset}_{name}_v{version}[-{vred.render_pass}].{vred.render_extension}'

    # define the location of the published renderings for an image sequence
    vred_asset_render_sequence_publish:
        definition: '@asset_root/publish/images/{name}/v{version}/{Asset}_{name}_v{version}[-{vred.render_pass}]-{vred.frame}.{vred.render_extension}'

    #
    # Unreal
    #

    # Placeholder location for static mesh assets exported from Unreal
    # Hook implementation intended to be a starting point for a pipeline
    # No context info used in template, developers expected to further customize
    unreal_asset_publish:
        #definition: 'assets/unrealdemo/exports/{YYYY}_{MM}_{DD}/{name}.fbx'
        # SSE temp customize - TODO: create unreal/exports in Schema and change this path
        definition: '@asset_root/work/{current_user_name}/exports/{YYYY}_{MM}_{DD}/{name}.fbx'
        root_name: 'primary'

    # --------------------------------------- #
    # --- SSE adds below (-DW 2020-02-04) --- #
    # --------------------------------------- #
    #
    # ZBrush Ztools
    #

    # NOTE: This is an SSE add, doing ZTL Publishes for Shotgun would
    #       require some development effort, getting the Asset pathing
    #       in here for now (-DW 2020-02-03)
    # NOTE2: Purely dev to future-proof when SG ZBrush Engine is released.
    # define the location of a work area
    asset_work_area_zbrush:
        definition: '@asset_root/work/{current_user_name}/zbrush/ztool'
        root_name: 'primary'
    # define the location of a publish area
    asset_publish_area_zbrush:
        definition: '@asset_root/publish/zbrush/ztool'
        root_name: 'primary'
    # The location of WIP files
    zbrush_asset_work:
        definition: '@asset_root/work/{current_user_name}/zbrush/ztool/{Asset}.[{name}.]{Step}.v{version}.ztl'
        root_name: 'primary'
    # The location of backups of WIP files
    zbrush_asset_snapshot:
        definition: '@asset_root/work/{current_user_name}/zbrush/ztool/snapshots/{Asset}.[{name}.]{Step}.v{version}.{timestamp}.ztl'
        root_name: 'primary'
    # The location of published ZBrush Ztool files
    zbrush_asset_publish:
        definition: '@asset_root/publish/zbrush/ztool/{Asset}.[{name}.]{Step}.v{version}.ztl'
        root_name: 'primary'

    #
    # Natron
    #

    # define the location of a work area
    asset_work_area_natron:
        definition: '@asset_root/work/natron'
        root_name: 'primary'
    # define the location of a publish area
    asset_publish_area_natron:
        definition: '@asset_root/publish/natron'
        root_name: 'primary'
    # The location of WIP script files
    natron_asset_work:
        definition: '@asset_root/work/natron/{name}.v{version}.ntp'
        root_name: 'primary'
    # The location of backups of WIP files
    natron_asset_snapshot:
        definition: '@asset_root/work/natron/snapshots/{name}.v{version}.{timestamp}.ntp'
        root_name: 'primary'
    # The location of published natron script files
    natron_asset_publish:
        definition: '@asset_root/publish/natron/{name}.v{version}.ntp'
        root_name: 'primary'
    # write node outputs
    natron_asset_render_mono_dpx:
        definition: '@asset_root/work/images/{name}/v{version}/{width}x{height}/{Shot}_{name}_{natron.output}_v{version}.{SEQ}.dpx'
        root_name: 'primary'
    natron_asset_render_pub_mono_dpx:
        definition: '@asset_root/publish/elements/{name}/v{version}/{width}x{height}/{Shot}_{name}_{natron.output}_v{version}.{SEQ}.dpx'
        root_name: 'primary'
    natron_asset_render_stereo:
        definition: '@asset_root/work/images/{name}/v{version}/{width}x{height}/{Shot}_{name}_{natron.output}_{eye}_v{version}.{SEQ}.exr'
        root_name: 'primary'
    natron_asset_render_pub_stereo:
        definition: '@asset_root/publish/elements/{name}/v{version}/{width}x{height}/{Shot}_{name}_{natron.output}_{eye}_v{version}.{SEQ}.exr'
        root_name: 'primary'
    # review output
    asset_quicktime_quick:
        definition: '@asset_root/review/quickdaily/{Shot}_{name}_{iteration}.mov'
        root_name: 'primary'
    natron_asset_render_movie:
        definition: '@asset_root/review/{Shot}_{name}_v{version}.mov'
        root_name: 'primary'


#
# The strings section is similar to the paths section - but rather than defining paths
# on disk, it contains a list of strings. Strings are typically used when you want to be
# able to configure the way data is written to shotgun - it may be the name field for a
# review version or the formatting of a publish.
#

strings:

    # when a review Version in Shotgun is created inside of Nuke, this is the
    # name that is being given to it (the code field)
    nuke_shot_version_name: "{Shot}_{name}_{nuke.output}_v{version}.{iteration}"
    nuke_quick_shot_version_name: "{Shot}_{name}_quick_{iteration}"

    nuke_asset_version_name: "{Asset}_{name}_{nuke.output}_v{version}.{iteration}"
    nuke_quick_asset_version_name: "{Asset}_{name}_quick_{iteration}"

    # defines how the {tk_version} token in Hiero gets formatted back to tk.
    hiero_version: "{version}"

    # define how new Mari projects should be named
    mari_asset_project_name: "{mari.project_name} - Asset {asset_name}, {task_name}"

    # entity-specific templates for importing files into the Unreal content browser
    # template logic is defined in Python, not settings:
    # tk-unreal/hooks/tk-multi-loader2/tk-unreal_actions.py
    unreal_loader_asset_path: "/Game/Assets/{sg_asset_type_ue4}/{sg_asset_name}/"
    unreal_loader_asset_name: "{sg_asset_name}_{name}"
    unreal_loader_shot_path: "/Game/Cinematics/Sequences/{sg_sequence_name}/{sg_shot_name}/"
    unreal_loader_shot_name: "{sg_shot_name}_{name}"
    unreal_loader_project_path: "/Game/Assets/"
    unreal_loader_project_name: "{name}"<|MERGE_RESOLUTION|>--- conflicted
+++ resolved
@@ -796,13 +796,8 @@
         root_name: 'primary'
 
     asset_publish_tex_list:
-<<<<<<< HEAD
-        # Publishing against a simple text file (DW 2020-09-21)
-        definition: '@asset_root/publish/tex_list/{Asset}.[{name}.]{Step}.v{version}.tex_list.txt'
-=======
         # Publishing against a simple json file (DW 2020-09-21)
         definition: '@asset_root/publish/json/{Asset}.[{name}.]{Step}.v{version}.textures.json'
->>>>>>> 50d07969
         root_name: 'primary'
 
     #
